--- conflicted
+++ resolved
@@ -39,12 +39,8 @@
 
     @Before
     fun setUp() {
-<<<<<<< HEAD
-        composeTestRule.launchJetNewsApp(InstrumentationRegistry.getInstrumentation().context)
-=======
         // Using targetContext as the Context of the instrumentation code
         composeTestRule.launchJetNewsApp(InstrumentationRegistry.getInstrumentation().targetContext)
->>>>>>> 32d492bf
     }
 
     @Test
