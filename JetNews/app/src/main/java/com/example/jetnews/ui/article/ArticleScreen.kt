--- conflicted
+++ resolved
@@ -139,7 +139,6 @@
         topBar = {
             InsetAwareTopAppBar(
                 title = {
-<<<<<<< HEAD
                     Row(
                         modifier = Modifier
                             .fillMaxWidth()
@@ -162,13 +161,6 @@
                                 .weight(1.5f)
                         )
                     }
-=======
-                    Text(
-                        text = stringResource(id = R.string.article_published_in, formatArgs = arrayOf(post.publication?.name.orEmpty())),
-                        style = MaterialTheme.typography.subtitle2,
-                        color = LocalContentColor.current
-                    )
->>>>>>> 3ef01b5b
                 },
                 navigationIcon = {
                     IconButton(onClick = onBack) {
