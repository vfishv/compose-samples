--- conflicted
+++ resolved
@@ -320,15 +320,11 @@
 
     LazyColumn(
         modifier = modifier,
-<<<<<<< HEAD
         state = state,
-        contentPadding = LocalWindowInsets.current.systemBars.toPaddingValues(top = false)
-=======
         contentPadding = rememberInsetsPaddingValues(
             insets = LocalWindowInsets.current.systemBars,
             applyTop = false
         )
->>>>>>> 4079e96b
     ) {
         item { PostListTopSection(postTop, navigateToArticle) }
         item { PostListSimpleSection(postsSimple, navigateToArticle, favorites, onToggleFavorite) }
