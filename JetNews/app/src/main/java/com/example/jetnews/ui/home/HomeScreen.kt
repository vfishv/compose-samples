--- conflicted
+++ resolved
@@ -37,13 +37,8 @@
 import androidx.compose.material.SnackbarResult
 import androidx.compose.material.Text
 import androidx.compose.material.TextButton
-<<<<<<< HEAD
-import androidx.compose.material.TopAppBar
 import androidx.compose.material.icons.Icons
 import androidx.compose.material.icons.filled.Search
-import androidx.compose.material.rememberDrawerState
-=======
->>>>>>> 4b6ab337
 import androidx.compose.material.rememberScaffoldState
 import androidx.compose.runtime.Composable
 import androidx.compose.runtime.LaunchedEffect
@@ -173,8 +168,7 @@
         scaffoldState = scaffoldState,
         topBar = {
             val title = stringResource(id = R.string.app_name)
-<<<<<<< HEAD
-            TopAppBar(
+            InsetAwareTopAppBar(
                 title = {
                     Image(
                         painter = painterResource(R.drawable.ic_jetnews_wordmark),
@@ -186,15 +180,8 @@
                     )
                 },
                 navigationIcon = {
-                    IconButton(onClick = { coroutineScope.launch { scaffoldState.drawerState.open() } }) {
+                    IconButton(onClick = { coroutineScope.launch { openDrawer() } }) {
                         Image(
-=======
-            InsetAwareTopAppBar(
-                title = { Text(text = title) },
-                navigationIcon = {
-                    IconButton(onClick = { coroutineScope.launch { openDrawer() } }) {
-                        Icon(
->>>>>>> 4b6ab337
                             painter = painterResource(R.drawable.ic_jetnews_logo),
                             contentDescription = stringResource(R.string.cd_open_navigation_drawer),
                             colorFilter = ColorFilter.tint(MaterialTheme.colors.primary)
@@ -211,9 +198,8 @@
                         )
                     }
                 },
-                elevation = 0.dp,
                 backgroundColor = MaterialTheme.colors.onPrimary,
-                modifier = Modifier.padding(bottom = 10.dp)
+                elevation = 0.dp
             )
         }
     ) { innerPadding ->
