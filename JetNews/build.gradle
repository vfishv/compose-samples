--- conflicted
+++ resolved
@@ -36,12 +36,6 @@
 
 subprojects {
     repositories {
-<<<<<<< HEAD
-        maven {
-            url 'https://storage.googleapis.com/temp-androidx-snapshot.appspot.com/7123292/'
-        }
-=======
->>>>>>> 19ae77e6
         google()
         jcenter()
     }
