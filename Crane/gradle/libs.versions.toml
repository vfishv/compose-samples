--- conflicted
+++ resolved
@@ -3,17 +3,6 @@
 # Do not add a dependency to an individual sample, edit the global version instead.
 #####
 [versions]
-<<<<<<< HEAD
-accompanist = "0.28.0"
-androidGradlePlugin = "7.4.2"
-androidx-activity-compose = "1.7.1"
-androidx-appcompat = "1.6.1"
-androidx-benchmark = "1.1.1"
-androidx-benchmark-junit4 = "1.2.0-alpha13"
-androidx-compose-bom = "2023.04.01"
-androidx-constraintlayout = "1.0.1"
-androidx-corektx = "1.10.0"
-=======
 accompanist = "0.30.1"
 androidGradlePlugin = "8.0.0"
 androidx-activity-compose = "1.7.1"
@@ -23,7 +12,6 @@
 androidx-compose-bom = "2023.04.01"
 androidx-constraintlayout = "1.0.1"
 androidx-corektx = "1.9.0"
->>>>>>> 35cb9b85
 androidx-lifecycle-compose = "2.6.1"
 androidx-lifecycle-runtime-compose = "2.6.1"
 androidx-navigation = "2.5.3"
@@ -31,11 +19,7 @@
 androidx-test = "1.5.0"
 androidx-test-espresso = "3.5.1"
 androidx-test-ext-junit = "1.1.5"
-<<<<<<< HEAD
 androidx-test-ext-truth = "1.5.0"
-=======
-androidx-test-ext-truth = "1.4.0"
->>>>>>> 35cb9b85
 androidx-window = "1.1.0-beta02"
 androidxHiltNavigationCompose = "1.0.0"
 androix-test-uiautomator = "2.2.0"
