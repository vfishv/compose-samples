/*
 * Copyright 2020 The Android Open Source Project
 *
 * Licensed under the Apache License, Version 2.0 (the "License");
 * you may not use this file except in compliance with the License.
 * You may obtain a copy of the License at
 *
 *     https://www.apache.org/licenses/LICENSE-2.0
 *
 * Unless required by applicable law or agreed to in writing, software
 * distributed under the License is distributed on an "AS IS" BASIS,
 * WITHOUT WARRANTIES OR CONDITIONS OF ANY KIND, either express or implied.
 * See the License for the specific language governing permissions and
 * limitations under the License.
 */

package com.example.jetsnack.ui.theme

import androidx.compose.foundation.isSystemInDarkTheme
import androidx.compose.material.Colors
import androidx.compose.material.MaterialTheme
import androidx.compose.runtime.Composable
import androidx.compose.runtime.CompositionLocalProvider
import androidx.compose.runtime.SideEffect
import androidx.compose.runtime.Stable
import androidx.compose.runtime.getValue
import androidx.compose.runtime.mutableStateOf
import androidx.compose.runtime.remember
import androidx.compose.runtime.setValue
import androidx.compose.runtime.staticCompositionLocalOf
import androidx.compose.ui.graphics.Color
import com.example.jetsnack.ui.utils.LocalSysUiController

private val LightColorPalette = JetsnackColors(
    brand = Shadow5,
    brandSecondary = Ocean3,
    uiBackground = Neutral0,
    uiBorder = Neutral4,
    uiFloated = FunctionalGrey,
    textSecondary = Neutral7,
    textHelp = Neutral6,
    textInteractive = Neutral0,
    textLink = Ocean11,
    iconSecondary = Neutral7,
    iconInteractive = Neutral0,
    iconInteractiveInactive = Neutral1,
    error = FunctionalRed,
    gradient6_1 = listOf(Shadow4, Ocean3, Shadow2, Ocean3, Shadow4),
    gradient6_2 = listOf(Rose4, Lavender3, Rose2, Lavender3, Rose4),
    gradient3_1 = listOf(Shadow2, Ocean3, Shadow4),
    gradient3_2 = listOf(Rose2, Lavender3, Rose4),
    gradient2_1 = listOf(Shadow4, Shadow11),
    gradient2_2 = listOf(Ocean3, Shadow3),
    gradient2_3 = listOf(Lavender3, Rose2),
    tornado1 = listOf(Shadow4, Ocean3),
    isDark = false
)

private val DarkColorPalette = JetsnackColors(
    brand = Shadow1,
    brandSecondary = Ocean2,
    uiBackground = Neutral8,
    uiBorder = Neutral3,
    uiFloated = FunctionalDarkGrey,
    textPrimary = Shadow1,
    textSecondary = Neutral0,
    textHelp = Neutral1,
    textInteractive = Neutral7,
    textLink = Ocean2,
    iconPrimary = Shadow1,
    iconSecondary = Neutral0,
    iconInteractive = Neutral7,
    iconInteractiveInactive = Neutral6,
    error = FunctionalRedDark,
    gradient6_1 = listOf(Shadow5, Ocean7, Shadow9, Ocean7, Shadow5),
    gradient6_2 = listOf(Rose11, Lavender7, Rose8, Lavender7, Rose11),
    gradient3_1 = listOf(Shadow9, Ocean7, Shadow5),
    gradient3_2 = listOf(Rose8, Lavender7, Rose11),
    gradient2_1 = listOf(Ocean3, Shadow3),
<<<<<<< HEAD
    gradient2_2 = listOf(Ocean4, Shadow2, Shadow2),
=======
    gradient2_2 = listOf(Ocean4, Shadow2),
    gradient2_3 = listOf(Lavender3, Rose3),
    tornado1 = listOf(Shadow4, Ocean3),
>>>>>>> 50567fb0
    isDark = true
)

@Composable
fun JetsnackTheme(
    darkTheme: Boolean = isSystemInDarkTheme(),
    content: @Composable () -> Unit
) {
    val colors = if (darkTheme) DarkColorPalette else LightColorPalette

    val sysUiController = LocalSysUiController.current
    SideEffect {
        sysUiController.setSystemBarsColor(
            color = colors.uiBackground.copy(alpha = AlphaNearOpaque)
        )
    }

    ProvideJetsnackColors(colors) {
        MaterialTheme(
            colors = debugColors(darkTheme),
            typography = Typography,
            shapes = Shapes,
            content = content
        )
    }
}

object JetsnackTheme {
    val colors: JetsnackColors
        @Composable
        get() = LocalJetsnackColors.current
}

/**
 * Jetsnack custom Color Palette
 */
@Stable
class JetsnackColors(
    gradient6_1: List<Color>,
    gradient6_2: List<Color>,
    gradient3_1: List<Color>,
    gradient3_2: List<Color>,
    gradient2_1: List<Color>,
    gradient2_2: List<Color>,
    gradient2_3: List<Color>,
    brand: Color,
    brandSecondary: Color,
    uiBackground: Color,
    uiBorder: Color,
    uiFloated: Color,
    interactivePrimary: List<Color> = gradient2_1,
    interactiveSecondary: List<Color> = gradient2_2,
    interactiveMask: List<Color> = gradient6_1,
    textPrimary: Color = brand,
    textSecondary: Color,
    textHelp: Color,
    textInteractive: Color,
    textLink: Color,
    tornado1: List<Color>,
    iconPrimary: Color = brand,
    iconSecondary: Color,
    iconInteractive: Color,
    iconInteractiveInactive: Color,
    error: Color,
    notificationBadge: Color = error,
    isDark: Boolean
) {
    var gradient6_1 by mutableStateOf(gradient6_1)
        private set
    var gradient6_2 by mutableStateOf(gradient6_2)
        private set
    var gradient3_1 by mutableStateOf(gradient3_1)
        private set
    var gradient3_2 by mutableStateOf(gradient3_2)
        private set
    var gradient2_1 by mutableStateOf(gradient2_1)
        private set
    var gradient2_2 by mutableStateOf(gradient2_2)
        private set
    var gradient2_3 by mutableStateOf(gradient2_3)
        private set
    var brand by mutableStateOf(brand)
        private set
    var brandSecondary by mutableStateOf(brandSecondary)
<<<<<<< HEAD
=======
        private set
>>>>>>> 50567fb0
    var uiBackground by mutableStateOf(uiBackground)
        private set
    var uiBorder by mutableStateOf(uiBorder)
        private set
    var uiFloated by mutableStateOf(uiFloated)
        private set
    var interactivePrimary by mutableStateOf(interactivePrimary)
        private set
    var interactiveSecondary by mutableStateOf(interactiveSecondary)
        private set
    var interactiveMask by mutableStateOf(interactiveMask)
        private set
    var textPrimary by mutableStateOf(textPrimary)
        private set
    var textSecondary by mutableStateOf(textSecondary)
        private set
    var textHelp by mutableStateOf(textHelp)
        private set
    var textInteractive by mutableStateOf(textInteractive)
        private set
    var tornado1 by mutableStateOf(tornado1)
        private set
    var textLink by mutableStateOf(textLink)
        private set
    var iconPrimary by mutableStateOf(iconPrimary)
        private set
    var iconSecondary by mutableStateOf(iconSecondary)
        private set
    var iconInteractive by mutableStateOf(iconInteractive)
        private set
    var iconInteractiveInactive by mutableStateOf(iconInteractiveInactive)
        private set
    var error by mutableStateOf(error)
        private set
    var notificationBadge by mutableStateOf(notificationBadge)
        private set
    var isDark by mutableStateOf(isDark)
        private set

    fun update(other: JetsnackColors) {
        gradient6_1 = other.gradient6_1
        gradient6_2 = other.gradient6_2
        gradient3_1 = other.gradient3_1
        gradient3_2 = other.gradient3_2
        gradient2_1 = other.gradient2_1
        gradient2_2 = other.gradient2_2
        gradient2_3 = other.gradient2_3
        brand = other.brand
        brandSecondary = other.brandSecondary
        uiBackground = other.uiBackground
        uiBorder = other.uiBorder
        uiFloated = other.uiFloated
        interactivePrimary = other.interactivePrimary
        interactiveSecondary = other.interactiveSecondary
        interactiveMask = other.interactiveMask
        textPrimary = other.textPrimary
        textSecondary = other.textSecondary
        textHelp = other.textHelp
        textInteractive = other.textInteractive
        textLink = other.textLink
        tornado1 = other.tornado1
        iconPrimary = other.iconPrimary
        iconSecondary = other.iconSecondary
        iconInteractive = other.iconInteractive
        iconInteractiveInactive = other.iconInteractiveInactive
        error = other.error
        notificationBadge = other.notificationBadge
        isDark = other.isDark
    }
}

@Composable
fun ProvideJetsnackColors(
    colors: JetsnackColors,
    content: @Composable () -> Unit
) {
    val colorPalette = remember { colors }
    colorPalette.update(colors)
    CompositionLocalProvider(LocalJetsnackColors provides colorPalette, content = content)
}

private val LocalJetsnackColors = staticCompositionLocalOf<JetsnackColors> {
    error("No JetsnackColorPalette provided")
}

/**
 * A Material [Colors] implementation which sets all colors to [debugColor] to discourage usage of
 * [MaterialTheme.colors] in preference to [JetsnackTheme.colors].
 */
fun debugColors(
    darkTheme: Boolean,
    debugColor: Color = Color.Magenta
) = Colors(
    primary = debugColor,
    primaryVariant = debugColor,
    secondary = debugColor,
    secondaryVariant = debugColor,
    background = debugColor,
    surface = debugColor,
    error = debugColor,
    onPrimary = debugColor,
    onSecondary = debugColor,
    onBackground = debugColor,
    onSurface = debugColor,
    onError = debugColor,
    isLight = !darkTheme
)<|MERGE_RESOLUTION|>--- conflicted
+++ resolved
@@ -77,13 +77,9 @@
     gradient3_1 = listOf(Shadow9, Ocean7, Shadow5),
     gradient3_2 = listOf(Rose8, Lavender7, Rose11),
     gradient2_1 = listOf(Ocean3, Shadow3),
-<<<<<<< HEAD
-    gradient2_2 = listOf(Ocean4, Shadow2, Shadow2),
-=======
     gradient2_2 = listOf(Ocean4, Shadow2),
     gradient2_3 = listOf(Lavender3, Rose3),
     tornado1 = listOf(Shadow4, Ocean3),
->>>>>>> 50567fb0
     isDark = true
 )
 
@@ -168,10 +164,7 @@
     var brand by mutableStateOf(brand)
         private set
     var brandSecondary by mutableStateOf(brandSecondary)
-<<<<<<< HEAD
-=======
-        private set
->>>>>>> 50567fb0
+        private set
     var uiBackground by mutableStateOf(uiBackground)
         private set
     var uiBorder by mutableStateOf(uiBorder)
