<?xml version="1.0" encoding="utf-8"?>
<!--
  Copyright 2020 The Android Open Source Project

  Licensed under the Apache License, Version 2.0 (the "License"); you may not use this file except
  in compliance with the License. You may obtain a copy of the License at

  http://www.apache.org/licenses/LICENSE-2.0

  Unless required by applicable law or agreed to in writing, software distributed under the License
  is distributed on an "AS IS" BASIS, WITHOUT WARRANTIES OR CONDITIONS OF ANY KIND, either express
  or implied. See the License for the specific language governing permissions and limitations under
  the License.
  -->
<resources>
    <string name="app_name">Jetsnack</string>
    <string name="label_back">Back</string>

    <!-- Home Tabs -->
    <string name="home_feed">Home</string>
    <string name="home_search">Search</string>
    <string name="home_cart">My Cart</string>
    <string name="home_profile">Profile</string>

    <!-- Home -->
    <string name="label_filters">Filters</string>
    <string name="label_select_delivery">Select delivery address</string>

    <!-- Search -->
    <string name="search_jetsnack">Search Jetsnack</string>
    <string name="search_no_matches">No matches for “%1s”</string>
    <string name="search_no_matches_retry">Try broadening your search</string>
    <string name="search_count">%1d items</string>
    <string name="label_add">Add to cart</string>
    <string name="label_search">Perform search</string>

    <!-- Snack Detail -->
    <string name="detail_header">Details</string>
    <string name="detail_placeholder">Lorem ipsum dolor sit amet, consectetur adipiscing elit. Ut tempus, sem vitae convallis imperdiet, lectus nunc pharetra diam, ac rhoncus quam eros eu risus. Nulla pulvinar condimentum erat, pulvinar tempus turpis blandit ut. Etiam sed ipsum sed lacus eleifend hendrerit eu quis quam. Etiam ligula eros, finibus vestibulum tortor ac, ultrices accumsan dolor. Vivamus vel nisl a libero lobortis posuere. Aenean facilisis nibh vel ultrices bibendum. Pellentesque habitant morbi tristique senectus et netus et malesuada fames ac turpis egestas. Suspendisse ac est vitae lacus commodo efficitur at ut massa. Etiam vestibulum sit amet sapien sed varius. Aliquam non ipsum imperdiet, pulvinar enim nec, mollis risus. Fusce id tincidunt nisl.</string>
    <string name="ingredients">Ingredients</string>
    <string name="ingredients_list">Vanilla, Almond Flour, Eggs, Butter, Cream, Sugar</string>
    <string name="quantity">Qty</string>
    <string name="add_to_cart">ADD TO CART</string>

    <!-- Cart -->
    <string name="cart_order_header">Order (%1s)</string>
    <plurals name="cart_order_count">
        <item quantity="one">%1d item</item>
        <item quantity="other">%1d items</item>
    </plurals>
    <string name="cart_summary_header">Summary</string>
    <string name="cart_subtotal_label">Subtotal</string>
    <string name="cart_shipping_label">Shipping &amp; Handling</string>
    <string name="cart_total_label">Total</string>
    <string name="cart_checkout">Checkout</string>
    <string name="label_remove">Remove item</string>

    <!-- Quantity Selector -->
    <string name="label_increase">Increase</string>
    <string name="label_decrease">Decrease</string>
    <string name="work_in_progress">This is currently work in progress</string>
    <string name="grab_beverage">Grab a beverage and check back later!</string>
    <string name="see_more">SEE MORE</string>
    <string name="see_less">SEE LESS</string>
<<<<<<< HEAD
    <string name="remove_item">Remove Item</string>
=======
    <string name="reset">Reset</string>
    <string name="sort">Sort</string>
    <string name="price">Price</string>
    <string name="category">Category</string>
    <string name="max_calories">Max Calories</string>
    <string name="lifestyle">LifeStyle</string>
    <string name="per_serving">per serving</string>
    <string name="android_favorites">Android\'s Favorite (default)</string>
    <string name="rating">Rating</string>
    <string name="alphabetical">Alphabetical</string>
    <string name="close">Close</string>
>>>>>>> b0922b3e

</resources><|MERGE_RESOLUTION|>--- conflicted
+++ resolved
@@ -62,9 +62,7 @@
     <string name="grab_beverage">Grab a beverage and check back later!</string>
     <string name="see_more">SEE MORE</string>
     <string name="see_less">SEE LESS</string>
-<<<<<<< HEAD
     <string name="remove_item">Remove Item</string>
-=======
     <string name="reset">Reset</string>
     <string name="sort">Sort</string>
     <string name="price">Price</string>
@@ -76,6 +74,5 @@
     <string name="rating">Rating</string>
     <string name="alphabetical">Alphabetical</string>
     <string name="close">Close</string>
->>>>>>> b0922b3e
 
 </resources>