--- conflicted
+++ resolved
@@ -56,17 +56,11 @@
             const val materialIconsExtended = "androidx.compose.material:material-icons-extended:$version"
             const val runtime = "androidx.compose.runtime:runtime:$version"
             const val runtimeLivedata = "androidx.compose.runtime:runtime-livedata:$version"
-<<<<<<< HEAD
-            const val tooling = "androidx.ui:ui-tooling:$version"
-            const val test = "androidx.compose.test:test-core:$version"
-            const val uiTest = "androidx.ui:ui-test:$version"
-            const val viewBinding = "androidx.compose.ui:ui-viewbinding:$version"
-=======
             const val tooling = "androidx.compose.ui:ui-tooling:$version"
             const val test = "androidx.compose.ui:ui-test:$version"
             const val uiTest = "androidx.compose.ui:ui-test-junit4:$version"
             const val uiUtil = "androidx.compose.ui:ui-util:${version}"
->>>>>>> 25297ff7
+            const val viewBinding = "androidx.compose.ui:ui-viewbinding:$version"
         }
 
         object Navigation {
